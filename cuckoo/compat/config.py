--- conflicted
+++ resolved
@@ -564,16 +564,13 @@
     c["processing"]["network"]["allowed_dns"] = (
         c["processing"]["network"].pop("allowed-dns", None)
     )
-<<<<<<< HEAD
     c["reporting"]["elasticsearch"]["hosts"] = cast(
         "reporting:elasticsearch:hosts",
         c["reporting"]["elasticsearch"]["hosts"]
     )
-=======
     c["reporting"]["feedback"] = {
         "enabled": False,
     }
->>>>>>> 55bb75f1
     c["reporting"]["misp"] = {
         "enabled": False,
         "url": None,
