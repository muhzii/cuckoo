--- conflicted
+++ resolved
@@ -15,24 +15,17 @@
 // general css on the body and the html
 html { background: #1c1c1c; }
 body { 
-<<<<<<< HEAD
 	padding-top: 80px;
 }
 
 body {
 	font-family: "Roboto", "Helvetica Neue", Helvetica, Arial, sans-serif;
-=======
-	padding-top: 50px;
->>>>>>> 467431f7
 	-webkit-font-smoothing: antialiased;
 }
 
 /* note to self: this is very hacky and I need to pick this up later */
-<<<<<<< HEAD
-=======
 body[id^="analysis"] { padding-top: 50px; }
 body[id^="submission/"] { padding-top: 50px; }
->>>>>>> 467431f7
 body[id="submission/pre"],
 body[id="submission/index"],
 body[id="submission/post"],
