# Copyright (C) 2010-2013 Claudio Guarnieri.
# Copyright (C) 2014-2017 Cuckoo Foundation.
# This file is part of Cuckoo Sandbox - http://www.cuckoosandbox.org
# See the file 'docs/LICENSE' for copying permission.

import json

from django.http import JsonResponse
from django.shortcuts import redirect
from django.views.decorators.csrf import csrf_exempt
from django.views.decorators.http import require_http_methods

from cuckoo.common.config import config
from cuckoo.core.submit import SubmitManager
from cuckoo.web.bin.utils import api_post, JsonSerialize, json_error_response

<<<<<<< HEAD
db = Database()

class SubmissionApi:
=======
submit_manager = SubmitManager()

def defaults():
    machinery = config("cuckoo:cuckoo:machinery")

    if config("routing:vpn:enabled"):
        vpns = config("routing:vpn:vpns")
    else:
        vpns = []

    return {
        "machine": config("%s:%s:machines" % (machinery, machinery)),
        "package": None,
        "priority": 2,
        "timeout": config("cuckoo:timeouts:default"),
        "routing": {
            "route": config("routing:routing:route"),
            "inetsim": config("routing:inetsim:enabled"),
            "tor": config("routing:tor:enabled"),
            "vpns": vpns,
        },
        "options": {
            "enable-services": False,
            "enforce-timeout": False,
            "full-memory-dump": config("cuckoo:cuckoo:memory_dump"),
            "no-injection": False,
            "process-memory-dump": True,
            "simulated-human-interaction": True,
        },
    }

class SubmissionApi(object):
>>>>>>> 55bb75f1
    @staticmethod
    @csrf_exempt
    @require_http_methods(["POST"])
    def presubmit(request):
        files = request.FILES.getlist("files[]")
        data = []

        if files:
            for f in files:
                data.append({
                    "name": f.name,
                    "data": f.file,
                })

            submit_id = submit_manager.pre(submit_type="files", data=data)
            return redirect("submission/pre", submit_id=submit_id)
        else:
            body = json.loads(request.body)
            submit_type = body["type"]

            if submit_type != "strings":
                return json_error_response("type not \"strings\"")

            submit_id = submit_manager.pre(
                submit_type=submit_type, data=body["data"].split("\n")
            )

            return JsonResponse({
                "status": True,
                "submit_id": submit_id,
            }, encoder=JsonSerialize)

    @api_post
    def get_files(request, body):
        submit_id = body.get("submit_id", 0)
        password = body.get("password", None)
        astree = body.get("astree", True)

        data = submit_manager.get_files(
            submit_id=submit_id,
            password=password,
            astree=astree
        )

        return JsonResponse({
            "status": True,
            "data": data,
            "defaults": defaults(),
        }, encoder=JsonSerialize)

    @api_post
    def submit(request, body):
        submit_id = body.pop("submit_id", None)
        tasks = submit_manager.submit(
            submit_id=submit_id, config=body
        )

        return JsonResponse({
            "status": True,
            "tasks": tasks,
        }, encoder=JsonSerialize)<|MERGE_RESOLUTION|>--- conflicted
+++ resolved
@@ -14,11 +14,6 @@
 from cuckoo.core.submit import SubmitManager
 from cuckoo.web.bin.utils import api_post, JsonSerialize, json_error_response
 
-<<<<<<< HEAD
-db = Database()
-
-class SubmissionApi:
-=======
 submit_manager = SubmitManager()
 
 def defaults():
@@ -51,7 +46,6 @@
     }
 
 class SubmissionApi(object):
->>>>>>> 55bb75f1
     @staticmethod
     @csrf_exempt
     @require_http_methods(["POST"])
