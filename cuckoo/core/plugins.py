# Copyright (C) 2012-2013 Claudio Guarnieri.
# Copyright (C) 2014-2019 Cuckoo Foundation.
# This file is part of Cuckoo Sandbox - http://www.cuckoosandbox.org
# See the file 'docs/LICENSE' for copying permission.

import importlib
import inspect
import json
import logging
<<<<<<< HEAD
import pkgutil
=======
import os
>>>>>>> 755e0b78

import cuckoo

from cuckoo.common.abstracts import Configuration
from cuckoo.common.config import config2
from cuckoo.common.exceptions import (
    CuckooConfigurationError, CuckooProcessingError, CuckooReportError,
    CuckooDependencyError, CuckooDisableModule, CuckooOperationalError
)
from cuckoo.common.objects import YaraMatch, ExtractedMatch
from cuckoo.common.utils import supported_version
from cuckoo.core.extract import ExtractManager
from cuckoo.misc import cwd, version as cuckoo_version

log = logging.getLogger(__name__)

def enumerate_plugins(dirpath, module_prefix, namespace, class_,
                      attributes={}, as_dict=False):
    """Import plugins of type `class` located at `dirpath` into the
    `namespace` that starts with `module_prefix`. If `dirpath` represents a
    filepath then it is converted into its containing directory. The
    `attributes` dictionary allows one to set extra fields for all imported
    plugins. Using `as_dict` a dictionary based on the module name is
    returned."""
    if os.path.isfile(dirpath):
        dirpath = os.path.dirname(dirpath)

    for _, module_name, _ in pkgutil.iter_modules([dirpath], module_prefix+"."):
        try:
            importlib.import_module(module_name)
        except ImportError as e:
            raise CuckooOperationalError(
                "Unable to load the Cuckoo plugin at %s: %s. Please "
                "review its contents and/or validity!" % (module_name, e)
            )

    subclasses = class_.__subclasses__()[:]

    plugins = []
    while subclasses:
        subclass = subclasses.pop(0)

        # Include subclasses of this subclass (there are some subclasses, e.g.,
        # LibVirtMachinery, that fail the fail the following module namespace
        # check and as such we perform this logic here).
        subclasses.extend(subclass.__subclasses__())

        # Check whether this subclass belongs to the module namespace that
        # we're currently importing. It should be noted that parent
        # namespaces should fail the following if-statement.
        if not subclass.__module__.startswith(module_prefix):
            continue

        namespace[subclass.__name__] = subclass
        for key, value in attributes.items():
            setattr(subclass, key, value)

        plugins.append(subclass)

    if as_dict:
        ret = {}
        for plugin in plugins:
            plugin_module = plugin.__module__[len(module_prefix) + 1:]
            ret[plugin_module] = plugin
        return ret

    return sorted(plugins, key=lambda x: x.__name__.lower())

class RunAuxiliary(object):
    """Auxiliary modules manager."""

    def __init__(self, task, machine, guest_manager):
        self.task = task
        self.machine = machine
        self.guest_manager = guest_manager
        self.enabled = []

    def start(self):
        for module in cuckoo.auxiliary.plugins:
            try:
                current = module()
            except:
                log.exception(
                    "Failed to load the auxiliary module: %s",
                    module, extra={"task_id": self.task["id"]}
                )
                return

            module_name = inspect.getmodule(current).__name__
            if "." in module_name:
                module_name = module_name.rsplit(".", 1)[1]

            try:
                options = config2("auxiliary", module_name)
            except CuckooConfigurationError:
                log.debug(
                    "Auxiliary module %s not found in configuration file",
                    module_name
                )
                continue

            if not options.enabled:
                continue

            current.set_task(self.task)
            current.set_machine(self.machine)
            current.set_guest_manager(self.guest_manager)
            current.set_options(options)

            try:
                current.start()
            except NotImplementedError:
                pass
            except CuckooDisableModule:
                continue
            except:
                log.exception(
                    "Unable to start auxiliary module %s",
                    module_name, extra={"task_id": self.task["id"]}
                )
            else:
                log.debug("Started auxiliary module: %s",
                          current.__class__.__name__)
                self.enabled.append(current)

    def callback(self, name, *args, **kwargs):
        def default(*args, **kwargs):
            pass

        enabled = []
        for module in self.enabled:
            try:
                getattr(module, "cb_%s" % name, default)(*args, **kwargs)
            except NotImplementedError:
                pass
            except CuckooDisableModule:
                continue
            except:
                log.exception(
                    "Error performing callback %r on auxiliary module %r",
                    name, module.__class__.__name__,
                    extra={"task_id": self.task["id"]}
                )

            enabled.append(module)
        self.enabled = enabled

    def stop(self):
        for module in self.enabled:
            try:
                module.stop()
            except NotImplementedError:
                pass
            except:
                log.exception(
                    "Unable to stop auxiliary module: %s",
                    module.__class__.__name__,
                    extra={"task_id": self.task["id"]}
                )
            else:
                log.debug("Stopped auxiliary module: %s",
                          module.__class__.__name__)

class RunProcessing(object):
    """Analysis Results Processing Engine.

    This class handles the loading and execution of the processing modules.
    It executes the enabled ones sequentially and generates a dictionary which
    is then passed over the reporting engine.
    """

    def __init__(self, task):
        """@param task: task dictionary of the analysis to process."""
        self.task = task
        self.machine = {}
        self.analysis_path = cwd(analysis=task["id"])
        self.baseline_path = cwd("storage", "baseline")

    def process(self, module, results):
        """Run a processing module.
        @param module: processing module to run.
        @param results: results dict.
        @return: results generated by module.
        """
        # Initialize the specified processing module.
        try:
            current = module()
        except:
            log.exception(
                "Failed to load the processing module: %s",
                module, extra={"task_id": self.task["id"]}
            )
            return None, None

        # Extract the module name.
        module_name = inspect.getmodule(current).__name__
        if "." in module_name:
            module_name = module_name.rsplit(".", 1)[1]

        try:
            options = config2("processing", module_name)
        except CuckooConfigurationError:
            log.debug(
                "Processing module %s not found in configuration file",
                module_name
            )
            return None, None

        # If the processing module is disabled in the config, skip it.
        if not options.enabled:
            return None, None

        # Give it the path to the baseline directory.
        current.set_baseline(self.baseline_path)
        # Give it the path to the analysis results.
        current.set_path(self.analysis_path)
        # Give it the analysis task object.
        current.set_task(self.task)
        # Give it the configuration information on the machine.
        current.set_machine(self.machine)
        # Give it the options from the relevant processing.conf section.
        current.set_options(options)
        # Give it the results that we have obtained so far.
        current.set_results(results)

        try:
            # Run the processing module and retrieve the generated data to be
            # appended to the general results container.
            data = current.run()

            log.debug(
                "Executed processing module \"%s\" for task #%d",
                current.__class__.__name__, self.task["id"]
            )

            # If succeeded, return they module's key name and the data.
            return current.key, data
        except CuckooDependencyError as e:
            log.warning(
                "The processing module \"%s\" has missing dependencies: %s",
                current.__class__.__name__, e
            )
        except CuckooProcessingError as e:
            log.warning(
                "The processing module \"%s\" returned the following "
                "error: %s",
                current.__class__.__name__, e
            )
        except:
            log.exception(
                "Failed to run the processing module \"%s\" for task #%d:",
                current.__class__.__name__, self.task["id"],
                extra={"task_id": self.task["id"]}
            )

        return None, None

    def populate_machine_info(self):
        if not self.task.get("guest"):
            return

        # TODO Actually fill out all of the fields as done for this analysis.
        try:
            self.machine["name"] = self.task["guest"]["name"]
            self.machine.update(config2(
                self.task["guest"]["manager"].lower(),
                self.task["guest"]["name"]
            ))
        except CuckooConfigurationError:
            pass

    def run(self):
        """Run all processing modules and all signatures.
        @return: processing results.
        """
        # This is the results container. It's what will be used by all the
        # reporting modules to make it consumable by humans and machines.
        # It will contain all the results generated by every processing
        # module available. Its structure can be observed through the JSON
        # dump in the analysis' reports folder. (If jsondump is enabled.)
        # We friendly call this "fat dict".
        results = {
            "_temp": {},
        }

        # Uses plain machine configuration as input.
        self.populate_machine_info()

        # Order modules using the user-defined sequence number.
        # If none is specified for the modules, they are selected in
        # alphabetical order.
        processing_list = cuckoo.processing.plugins

        # If no modules are loaded, return an empty dictionary.
        if processing_list:
            processing_list.sort(key=lambda module: module.order)

            # Run every loaded processing module.
            for module in processing_list:
                key, result = self.process(module, results)

                # If the module provided results, append it to the fat dict.
                if key and result:
                    results[key] = result
        else:
            log.info("No processing modules loaded")

        results.pop("_temp", None)

        # Return the fat dict.
        return results

class RunSignatures(object):
    """Run Signatures."""
    available_signatures = []
    version = cuckoo_version
    ttp_descriptions = {}

    def __init__(self, results):
        self.results = results
        self.matched = []

        # Initialize each applicable Signature.
        self.signatures = []
        for signature in self.available_signatures:
            if self.should_enable_signature(signature):
                self.signatures.append(signature(self))

        # Signatures to call per API name.
        self.api_sigs = {}

    @classmethod
    def init_once(cls):
        cls.available_signatures = []

        # Gather all enabled & up-to-date Signatures.
        for signature in cuckoo.signatures:
            if cls.should_load_signature(signature):
                cls.available_signatures.append(signature)

        # Sort Signatures by their order.
        cls.available_signatures.sort(key=lambda sig: sig.order)

        cwd_ttps = cwd("stuff", "ttp_descriptions.json")
        if os.path.exists(cwd_ttps):
            with open(cwd_ttps, "rb") as fp:
                cls.ttp_descriptions = json.load(fp)
        else:
            log.warning(
                "Missing TTP descriptions file. No TTP descriptions will be "
                "added to matched Cuckoo signatures."
            )

    @classmethod
    def should_load_signature(cls, signature):
        """Should the given signature be enabled for this analysis?"""
        if not signature.enabled or signature.name is None:
            return False

        if not cls.check_signature_version(signature):
            return False

        if hasattr(signature, "enable") and callable(signature.enable):
            if not signature.enable():
                return False

        return True

    def should_enable_signature(self, signature):
        # Network and/or cross-platform signatures.
        if not signature.platform:
            return True

        task_platform = self.results.get("info", {}).get("platform")

        # Windows is implied when a platform has not been specified during the
        # submission of a sample, but for other platforms the platform has to
        # be explicitly stated.
        if not task_platform and signature.platform == "windows":
            return True

        return task_platform == signature.platform

    @classmethod
    def check_signature_version(cls, sig):
        """Check signature version.
        @param current: signature class/instance to check.
        @return: check result.
        """
        if not supported_version(cls.version, sig.minimum, sig.maximum):
            log.debug(
                "You are running a version of Cuckoo that's not compatible "
                "with this Signature (either it's too old or too new): "
                "cuckoo=%s signature=%s minversion=%s maxversion=%s",
                cls.version, sig.name, sig.minimum, sig.maximum
            )
            return False

        if hasattr(sig, "run"):
            log.warning(
                "This signatures features one or more deprecated functions "
                "which indicates that it is very likely an old-style "
                "signature. Please upgrade this signature: %s.", sig.name
            )
            return False

        return True

    def call_signature(self, signature, handler, *args, **kwargs):
        """Wrapper to call into 3rd party signatures. This wrapper yields the
        event to the signature and handles matched signatures recursively."""
        try:
            if not signature.matched and handler(*args, **kwargs):
                signature.matched = True
                for sig in self.signatures:
                    self.call_signature(sig, sig.on_signature, signature)
        except NotImplementedError:
            return False
        except:
            task_id = self.results.get("info", {}).get("id")
            log.exception(
                "Failed to run '%s' of the %s signature",
                handler.__name__, signature.name,
                extra={"task_id": task_id}
            )
        return True

    def init_api_sigs(self, apiname, category):
        """Initialize a list of signatures for which we should trigger its
        on_call method for this particular API name and category."""
        self.api_sigs[apiname] = []

        for sig in self.signatures:
            if sig.filter_apinames and apiname not in sig.filter_apinames:
                continue

            if sig.filter_categories and category not in sig.filter_categories:
                continue

            self.api_sigs[apiname].append(sig)

    def yield_calls(self, proc):
        """Yield calls of interest to each interested signature."""
        for idx, call in enumerate(proc.get("calls", [])):

            # Initialize a list of signatures to call for this API call.
            if call["api"] not in self.api_sigs:
                self.init_api_sigs(call["api"], call.get("category"))

            # See the following SO answer on why we're using reversed() here.
            # http://stackoverflow.com/a/10665800
            for sig in reversed(self.api_sigs[call["api"]]):
                sig.cid, sig.call = idx, call
                if self.call_signature(sig, sig.on_call, call, proc) is False:
                    self.api_sigs[call["api"]].remove(sig)

    def process_yara_matches(self):
        """Yields any Yara matches to each signature."""
        def loop_yara(category, filepath, matches):
            for match in matches:
                match = YaraMatch(match, category)
                for sig in self.signatures:
                    self.call_signature(
                        sig, sig.on_yara, category, filepath, match
                    )

        target = self.results.get("target", {})
        if target.get("category") == "file" and target.get("file"):
            loop_yara(
                "sample",
                self.results["target"]["file"]["path"],
                self.results["target"]["file"]["yara"]
            )

        for procmem in self.results.get("procmemory", []):
            # Yara matches on extracted PE files from process memory dumps.
            for extr in procmem.get("extracted", []):
                loop_yara("extracted", extr["path"], extr["yara"])

            # Yara rules on the process memory dump itself.
            loop_yara("procmem", procmem["file"], procmem["yara"])

        for dropped in self.results.get("dropped", []):
            loop_yara("dropped", dropped["path"], dropped["yara"])

        for extr in self.results.get("extracted", []):
            loop_yara("extracted", extr["raw"], extr["yara"])

    def process_extracted(self):
        task_id = self.results.get("info", {}).get("id")
        if not task_id:
            return

        for item in ExtractManager.for_task(task_id).results():
            for sig in self.signatures:
                self.call_signature(sig, sig.on_extract, ExtractedMatch(item))

    def run(self):
        """Run signatures."""
        # Allow signatures to initialize themselves.
        for signature in self.signatures:
            signature.init()

        log.debug("Running %d signatures", len(self.signatures))

        # Iterate calls and tell interested signatures about them.
        for proc in self.results.get("behavior", {}).get("processes", []):

            # Yield the new process event.
            for sig in self.signatures:
                sig.pid = proc["pid"]
                self.call_signature(sig, sig.on_process, proc)

            self.yield_calls(proc)

        # Iterate through all Yara matches.
        self.process_yara_matches()

        # Iterate through all Extracted matches.
        self.process_extracted()

        # TODO This logic should certainly be moved elsewhere.
        self.c = Configuration()
        for extracted in self.results.get("extracted", []):
            if extracted["category"] == "config":
                self.c.add(extracted["info"])

        # Yield completion events to each signature.
        for sig in self.signatures:
            self.call_signature(sig, sig.on_complete)

        score, configs = 0, []
        for signature in self.signatures:
            if not signature.matched:
                continue

            log.debug(
                "Analysis matched signature: %s", signature.name, extra={
                    "action": "signature.match", "status": "success",
                    "signature": signature.name,
                    "severity": signature.severity,
                }
            )
            self.matched.append(signature.results())
            score += signature.severity

            for mark in signature.marks:
                if mark["type"] == "config":
                    self.c.add(mark["config"])

        # Sort the matched signatures by their severity level and put them
        # into the results dictionary.
        self.matched.sort(key=lambda key: key["severity"])
        self.results["signatures"] = self.matched
        if "info" in self.results:
            self.results["info"]["score"] = score / 5.0

        # If malware configuration has been extracted, simplify its
        # accessibility in the analysis report.
        if self.c.results():
            # TODO Should this be included elsewhere?
            if "metadata" in self.results:
                self.results["metadata"]["cfgextr"] = self.c.results()
            if "info" in self.results:
                self.results["info"]["score"] = 10

class RunReporting(object):
    """Reporting Engine.

    This class handles the loading and execution of the enabled reporting
    modules. It receives the analysis results dictionary from the Processing
    Engine and pass it over to the reporting modules before executing them.
    """

    def __init__(self, task, results):
        """@param analysis_path: analysis folder path."""
        self.task = task
        self.results = results
        self.analysis_path = cwd("storage", "analyses", "%s" % task["id"])

    def process(self, module):
        """Run a single reporting module.
        @param module: reporting module.
        @param results: results results from analysis.
        """
        # Initialize current reporting module.
        try:
            current = module()
        except:
            log.exception(
                "Failed to load the reporting module: %s", module,
                extra={"task_id": self.task["id"]}
            )
            return

        # Extract the module name.
        module_name = inspect.getmodule(current).__name__
        if "." in module_name:
            module_name = module_name.rsplit(".", 1)[1]

        try:
            options = config2("reporting", module_name)
        except CuckooConfigurationError:
            log.debug(
                "Reporting module %s not found in configuration file",
                module_name
            )
            return

        # If the reporting module is disabled in the config, skip it.
        if not options.enabled:
            return

        # Give it the path to the analysis results folder.
        current.set_path(self.analysis_path)
        # Give it the analysis task object.
        current.set_task(self.task)
        # Give it the the relevant reporting.conf section.
        current.set_options(options)

        try:
            current.run(self.results)
            log.debug("Executed reporting module \"%s\"", current.__class__.__name__)
        except CuckooDependencyError as e:
            log.warning(
                "The reporting module \"%s\" has missing dependencies: %s",
                current.__class__.__name__, e
            )
        except CuckooReportError as e:
            log.warning(
                "The reporting module \"%s\" returned the following "
                "error: %s", current.__class__.__name__, e
            )
        except:
            log.exception(
                "Failed to run the reporting module: %s",
                current.__class__.__name__,
                extra={"task_id": self.task["id"]}
            )

    def run(self):
        """Generates all reports.
        @raise CuckooReportError: if a report module fails.
        """
        # In every reporting module you can specify a numeric value that
        # represents at which position that module should be executed among
        # all the available ones. It can be used in the case where a
        # module requires another one to be already executed beforehand.
        reporting_list = cuckoo.reporting.plugins

        # Return if no reporting modules are loaded.
        if reporting_list:
            reporting_list.sort(key=lambda module: module.order)

            # Run every loaded reporting module.
            for module in reporting_list:
                self.process(module)
        else:
            log.info("No reporting modules loaded")<|MERGE_RESOLUTION|>--- conflicted
+++ resolved
@@ -7,11 +7,8 @@
 import inspect
 import json
 import logging
-<<<<<<< HEAD
+import os
 import pkgutil
-=======
-import os
->>>>>>> 755e0b78
 
 import cuckoo
 
